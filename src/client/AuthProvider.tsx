--- conflicted
+++ resolved
@@ -34,19 +34,12 @@
 
     getSignupPageUrl(opts?: RedirectToSignupOptions): string
     getLoginPageUrl(opts?: RedirectToLoginOptions): string
-<<<<<<< HEAD
-    getAccountPageUrl(): string
-    getOrgPageUrl(orgId?: string): string
-    getCreateOrgPageUrl(): string
-    getSetupSAMLPageUrl(orgId: string): string
-    getOrgApiKeysPageUrl(orgId?: string): string
-=======
     getAccountPageUrl(opts?: RedirectOptions): string
     getOrgPageUrl(orgId?: string, opts?: RedirectOptions): string
     getOrgSettingsPageUrl(orgId?: string, opts?: RedirectOptions): string
     getCreateOrgPageUrl(opts?: RedirectOptions): string
     getSetupSAMLPageUrl(orgId: string, opts?: RedirectOptions): string
->>>>>>> 16cecb68
+    getOrgApiKeysPageUrl(orgId?: string): string
 
     refreshAuthInfo: () => Promise<User | undefined>
     setActiveOrg: (orgId: string) => Promise<User | undefined>
@@ -290,10 +283,11 @@
         },
         [props.authUrl]
     )
+    
     const getOrgApiKeysPageUrl = useCallback(
         (orgId?: string) => {
             if (orgId) {
-                return `${props.authUrl}/org/api_keys/${orgId}`
+                return return addReturnToPath(`${props.authUrl}/org/api_keys/${orgId}`)
             } else {
                 return `${props.authUrl}/org/api_keys`
             }
@@ -307,15 +301,6 @@
 
     const redirectToLoginPage = (opts?: RedirectToLoginOptions) => redirectTo(getLoginPageUrl(opts))
     const redirectToSignupPage = (opts?: RedirectToSignupOptions) => redirectTo(getSignupPageUrl(opts))
-<<<<<<< HEAD
-    const redirectToAccountPage = () => redirectTo(getAccountPageUrl())
-    const redirectToOrgPage = (orgId?: string) => redirectTo(getOrgPageUrl(orgId))
-    const redirectToCreateOrgPage = () => redirectTo(getCreateOrgPageUrl())
-    const redirectToSetupSAMLPage = (orgId: string) => redirectTo(getSetupSAMLPageUrl(orgId))
-    const redirectToOrgApiKeysPage = (orgId?: string) => redirectTo(getApiKeysPageUrl(orgId))
-
-    const refreshAuthInfo = async () => {
-=======
     const redirectToAccountPage = (opts?: RedirectOptions) => redirectTo(getAccountPageUrl(opts))
     const redirectToOrgPage = (orgId?: string, opts?: RedirectOptions) => redirectTo(getOrgPageUrl(orgId, opts))
     const redirectToOrgSettingsPage = (orgId?: string, opts?: RedirectOptions) =>
@@ -323,9 +308,10 @@
     const redirectToCreateOrgPage = (opts?: RedirectOptions) => redirectTo(getCreateOrgPageUrl(opts))
     const redirectToSetupSAMLPage = (orgId: string, opts?: RedirectOptions) =>
         redirectTo(getSetupSAMLPageUrl(orgId, opts))
+    const redirectToOrgApiKeysPage = (orgId?: string) => redirectTo(getOrgApiKeysPageUrl(orgId))
+
 
     const refreshAuthInfo = useCallback(async () => {
->>>>>>> 16cecb68
         const action = await apiGetUserInfo()
         if (action.error) {
             throw new Error('Failed to refresh token')

import { GetServerSidePropsContext, NextApiRequest, NextApiResponse } from 'next'
import {
    ACCESS_TOKEN_COOKIE_NAME,
    REFRESH_TOKEN_COOKIE_NAME,
    refreshTokenWithAccessAndRefreshToken,
    validateAccessToken,
    validateAccessTokenOrUndefined,
} from './shared'
<<<<<<< HEAD
import { ACTIVE_ORG_ID_COOKIE_NAME } from '../shared'
=======
>>>>>>> 9d00bc53

export async function getUserFromServerSideProps(props: GetServerSidePropsContext, forceRefresh: boolean = false) {
    const accessToken = props.req.cookies[ACCESS_TOKEN_COOKIE_NAME]
    const refreshToken = props.req.cookies[REFRESH_TOKEN_COOKIE_NAME]
    const activeOrgId = props.req.cookies[ACTIVE_ORG_ID_COOKIE_NAME]

    // If we are authenticated, we can continue
    if (accessToken && !forceRefresh) {
        const user = await validateAccessTokenOrUndefined(accessToken)
        if (user) {
            return user
        }
    }

    // Otherwise, we need to refresh the access token
    if (refreshToken) {
<<<<<<< HEAD
        const response = await refreshTokenWithAccessAndRefreshToken(refreshToken, activeOrgId)
=======
        const response = await refreshTokenWithAccessAndRefreshToken(refreshToken)
>>>>>>> 9d00bc53
        if (response.error === 'unexpected') {
            throw new Error('Unexpected error while refreshing access token')
        } else if (response.error === 'unauthorized') {
            props.res.setHeader('Set-Cookie', [
                `${ACCESS_TOKEN_COOKIE_NAME}=; Path=/; HttpOnly; Secure; SameSite=Lax; Max-Age=0`,
                `${REFRESH_TOKEN_COOKIE_NAME}=; Path=/; HttpOnly; Secure; SameSite=Lax; Max-Age=0`,
            ])
            return undefined
        } else {
            const user = await validateAccessToken(response.accessToken)
            props.res.setHeader('Set-Cookie', [
                `${ACCESS_TOKEN_COOKIE_NAME}=${response.accessToken}; Path=/; HttpOnly; Secure; SameSite=Lax`,
                `${REFRESH_TOKEN_COOKIE_NAME}=${response.refreshToken}; Path=/; HttpOnly; Secure; SameSite=Lax`,
            ])
            return user
        }
    }

    return undefined
}

export async function getUserFromApiRouteRequest(
    req: NextApiRequest,
    res: NextApiResponse,
    forceRefresh: boolean = false
) {
    const accessToken = req.cookies[ACCESS_TOKEN_COOKIE_NAME]
    const refreshToken = req.cookies[REFRESH_TOKEN_COOKIE_NAME]
    const activeOrgId = req.cookies[ACTIVE_ORG_ID_COOKIE_NAME]

    // If we are authenticated, we can continue
    if (accessToken && !forceRefresh) {
        const user = await validateAccessTokenOrUndefined(accessToken)
        if (user) {
            return user
        }
    }

    // Otherwise, we need to refresh the access token
    if (refreshToken) {
<<<<<<< HEAD
        const response = await refreshTokenWithAccessAndRefreshToken(refreshToken, activeOrgId)
=======
        const response = await refreshTokenWithAccessAndRefreshToken(refreshToken)
>>>>>>> 9d00bc53
        if (response.error === 'unexpected') {
            throw new Error('Unexpected error while refreshing access token')
        } else if (response.error === 'unauthorized') {
            res.setHeader('Set-Cookie', [
                `${ACCESS_TOKEN_COOKIE_NAME}=; Path=/; HttpOnly; Secure; SameSite=Lax; Max-Age=0`,
                `${REFRESH_TOKEN_COOKIE_NAME}=; Path=/; HttpOnly; Secure; SameSite=Lax; Max-Age=0`,
            ])
            return undefined
        } else {
            const user = await validateAccessToken(response.accessToken)
            res.setHeader('Set-Cookie', [
                `${ACCESS_TOKEN_COOKIE_NAME}=${response.accessToken}; Path=/; HttpOnly; Secure; SameSite=Lax`,
                `${REFRESH_TOKEN_COOKIE_NAME}=${response.refreshToken}; Path=/; HttpOnly; Secure; SameSite=Lax`,
            ])
            return user
        }
    }

    return undefined
}<|MERGE_RESOLUTION|>--- conflicted
+++ resolved
@@ -6,10 +6,7 @@
     validateAccessToken,
     validateAccessTokenOrUndefined,
 } from './shared'
-<<<<<<< HEAD
 import { ACTIVE_ORG_ID_COOKIE_NAME } from '../shared'
-=======
->>>>>>> 9d00bc53
 
 export async function getUserFromServerSideProps(props: GetServerSidePropsContext, forceRefresh: boolean = false) {
     const accessToken = props.req.cookies[ACCESS_TOKEN_COOKIE_NAME]
@@ -26,11 +23,7 @@
 
     // Otherwise, we need to refresh the access token
     if (refreshToken) {
-<<<<<<< HEAD
         const response = await refreshTokenWithAccessAndRefreshToken(refreshToken, activeOrgId)
-=======
-        const response = await refreshTokenWithAccessAndRefreshToken(refreshToken)
->>>>>>> 9d00bc53
         if (response.error === 'unexpected') {
             throw new Error('Unexpected error while refreshing access token')
         } else if (response.error === 'unauthorized') {
@@ -71,11 +64,7 @@
 
     // Otherwise, we need to refresh the access token
     if (refreshToken) {
-<<<<<<< HEAD
         const response = await refreshTokenWithAccessAndRefreshToken(refreshToken, activeOrgId)
-=======
-        const response = await refreshTokenWithAccessAndRefreshToken(refreshToken)
->>>>>>> 9d00bc53
         if (response.error === 'unexpected') {
             throw new Error('Unexpected error while refreshing access token')
         } else if (response.error === 'unauthorized') {

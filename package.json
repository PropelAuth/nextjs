--- conflicted
+++ resolved
@@ -1,10 +1,6 @@
 {
     "name": "@propelauth/nextjs",
-<<<<<<< HEAD
-    "version": "0.0.114",
-=======
     "version": "0.1.8",
->>>>>>> 893aaa9d
     "exports": {
         "./server": {
             "browser": "./dist/server/index.mjs",
